--- conflicted
+++ resolved
@@ -1,10 +1,4 @@
 # Run the debian packaging.
 > debian:package-bin
-<<<<<<< HEAD
 $ exists target/debian-test-override-0.1.0.deb
-=======
-$ exists target/debian-test_0.1.0_all.deb
->>>>>>> 37c887c0
-
-
 # TODO - Test that the generic mapping did the right thing.