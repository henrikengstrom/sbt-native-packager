--- conflicted
+++ resolved
@@ -1,482 +1,275 @@
-package com.typesafe.sbt
-package packager
-package debian
+package com.typesafe.sbt
+package packager
+package debian
+
+import Keys._
+import sbt._
+import sbt.Keys.{ target, name, normalizedName, TaskStreams }
+import linux.{ LinuxFileMetaData, LinuxPackageMapping, LinuxSymlink }
+import linux.Keys.{ linuxScriptReplacements, daemonShell }
+import com.typesafe.sbt.packager.Hashing
+import com.typesafe.sbt.packager.archetypes.TemplateWriter
+
+trait DebianPlugin extends Plugin with linux.LinuxPlugin with NativePackaging with JDebPackaging {
+  val Debian = config("debian") extend Linux
+  val UserNamePattern = "^[a-z][-a-z0-9_]*$".r
+
+  import com.typesafe.sbt.packager.universal.Archives
+  import DebianPlugin.Names
+  import linux.LinuxPlugin.Users
+
+  def debianSettings: Seq[Setting[_]] = Seq(
+    /* ==== Debian default settings ==== */
+    debianPriority := "optional",
+    debianSection := "java",
+    debianPackageDependencies := Seq.empty,
+    debianPackageRecommends := Seq.empty,
+    debianSignRole := "builder",
+    target in Debian <<= (target, name in Debian, version in Debian) apply ((t, n, v) => t / (n + "-" + v)),
+    name in Debian <<= (name in Linux),
+    version in Debian <<= (version in Linux),
+    linuxPackageMappings in Debian <<= linuxPackageMappings,
+    packageDescription in Debian <<= packageDescription in Linux,
+    packageSummary in Debian <<= packageSummary in Linux,
+    maintainer in Debian <<= maintainer in Linux,
+
+    /* ==== Debian configuration settings ==== */
+    debianControlScriptsDirectory <<= (sourceDirectory) apply (_ / "debian" / Names.Debian),
+    debianMaintainerScripts := Seq.empty,
+    debianMakePreinstScript := None,
+    debianMakePrermScript := None,
+    debianMakePostinstScript := None,
+    debianMakePostrmScript := None,
+    debianChangelog := None,
+
+    /* ==== Debian maintainer scripts ==== */
+    debianMaintainerScripts <++= (debianMakePrermScript, debianControlScriptsDirectory) map scriptMapping(Names.Prerm),
+    debianMaintainerScripts <++= (debianMakePreinstScript, debianControlScriptsDirectory) map scriptMapping(Names.Preinst),
+    debianMaintainerScripts <++= (debianMakePostinstScript, debianControlScriptsDirectory) map scriptMapping(Names.Postinst),
+    debianMaintainerScripts <++= (debianMakePostrmScript, debianControlScriptsDirectory) map scriptMapping(Names.Postrm)) ++ inConfig(Debian)(
+      /* ==== Debian scoped settings ==== */
+      Seq(
+        packageArchitecture := "all",
+        debianPackageInfo <<=
+          (normalizedName, version, maintainer, packageSummary, packageDescription) apply PackageInfo,
+        debianPackageMetadata <<=
+          (debianPackageInfo,
+            debianPriority, packageArchitecture, debianSection,
+            debianPackageDependencies, debianPackageRecommends) apply PackageMetaData,
+        debianPackageInstallSize <<= linuxPackageMappings map { mappings =>
+          (for {
+            LinuxPackageMapping(files, _, zipped) <- mappings
+            (file, _) <- files
+            if !file.isDirectory && file.exists
+            // TODO - If zipped, heuristically figure out a reduction factor.
+          } yield file.length).sum / 1024
+        },
+        debianControlFile <<= (debianPackageMetadata, debianPackageInstallSize, target) map {
+          (data, size, dir) =>
+            if (data.info.description == null || data.info.description.isEmpty) {
+              sys.error(
+                """packageDescription in Debian cannot be empty. Use
+                 packageDescription in Debian := "My package Description"""")
+            }
+            val cfile = dir / Names.Debian / Names.Control
+            IO.write(cfile, data.makeContent(size), java.nio.charset.Charset.defaultCharset)
+            chmod(cfile, "0644")
+            cfile
+        },
+        debianConffilesFile <<= (linuxPackageMappings, target) map {
+          (mappings, dir) =>
+            val cfile = dir / Names.Debian / Names.Conffiles
+            val conffiles = for {
+              LinuxPackageMapping(files, meta, _) <- mappings
+              if meta.config != "false"
+              (file, name) <- files
+              if file.isFile
+            } yield name
+            IO.writeLines(cfile, conffiles)
+            chmod(cfile, "0644")
+            cfile
+        },
+        debianMD5sumsFile <<= (debianExplodedPackage, target) map {
+          (mappings, dir) =>
+            val md5file = dir / Names.Debian / "md5sums"
+            val md5sums = for {
+              (file, name) <- (dir.*** --- dir x relativeTo(dir))
+              if file.isFile
+              if !(name startsWith Names.Debian)
+              if !(name contains "debian-binary")
+              // TODO - detect symlinks with Java7 (when we can) rather than hackery...
+              if file.getCanonicalPath == file.getAbsolutePath
+              fixedName = if (name startsWith "/") name drop 1 else name
+            } yield Hashing.md5Sum(file) + "  " + fixedName
+            IO.writeLines(md5file, md5sums)
+            chmod(md5file, "0644")
+            md5file
+        },
+        debianExplodedPackage <<= (linuxPackageMappings, debianControlFile, debianMaintainerScripts, debianConffilesFile, debianChangelog, daemonShell in Linux, linuxScriptReplacements, linuxPackageSymlinks, target, streams)
+          map { (mappings, _, maintScripts, _, changelog, shell, replacements, symlinks, t, streams) =>
+
+            // Create files and directories
+            mappings foreach {
+              case LinuxPackageMapping(paths, perms, zipped) =>
+                val (dirs, files) = paths.partition(_._1.isDirectory)
+                dirs map {
+                  case (_, name) => t / name
+                } foreach { targetDir =>
+                  targetDir mkdirs ()
+                  chmod(targetDir, perms.permissions)
+                }
+
+                files map {
+                  case (file, name) => (file, t / name)
+                } foreach {
+                  case (source, target) => copyAndFixPerms(source, target, perms, zipped)
+                }
+            }
+            // Now generate relative symlinks
+            LinuxSymlink.makeSymLinks(symlinks, t, false)
+
+            // Put the maintainer files in `dir / "DEBIAN"` named as specified.
+            // Valid values for the name are preinst,postinst,prerm,postrm
+            for ((file, name) <- maintScripts) {
+              val targetFile = t / Names.Debian / name
+              copyAndFixPerms(file, targetFile, LinuxFileMetaData())
+              filterAndFixPerms(targetFile, replacements, LinuxFileMetaData())
+            }
+
+            // Check for non root user/group and append to postinst / postrm
+            // filter all root mappings, map to (user,group) key, group by, append everything
+            mappings filter {
+              case LinuxPackageMapping(_, LinuxFileMetaData(Users.Root, Users.Root, _, _, _), _) => false
+              case _ => true
+            } map {
+              case LinuxPackageMapping(paths, LinuxFileMetaData(user, group, _, _, _), _) => (user, group) -> paths
+            } groupBy (_._1) foreach {
+              case ((user, group), pathList) =>
+                streams.log info ("Altering postrm/postinst files to add user " + user + " and group " + group)
+                val postinst = createFileIfRequired(t / Names.Debian / Names.Postinst, LinuxFileMetaData())
+                val postrm = createFileIfRequired(t / Names.Debian / Names.Postrm, LinuxFileMetaData())
+                val prerm = createFileIfRequired(t / Names.Debian / Names.Prerm, LinuxFileMetaData())
+                val headerScript = IO.readLinesURL(Native.headerSource)
+
+                val replacements = Seq("group" -> group, "user" -> user, "shell" -> shell)
+
+                prependAndFixPerms(prerm, headerScript, LinuxFileMetaData())
+
+                // remove key, flatten it and then go through each file
+                pathList.map(_._2).flatten foreach {
+                  case (_, target) =>
+                    val pathReplacements = replacements :+ ("path" -> target.toString)
+                    val chownAdd = Seq(TemplateWriter.generateScript(Native.postinstChownTemplateSource, pathReplacements))
+                    prependAndFixPerms(postinst, chownAdd, LinuxFileMetaData())
+                }
+
+                validateUserGroupNames(user, streams)
+                validateUserGroupNames(group, streams)
+
+                val userGroupAdd = Seq(
+                  TemplateWriter.generateScript(Native.postinstGroupaddTemplateSource, replacements),
+                  TemplateWriter.generateScript(Native.postinstUseraddTemplateSource, replacements))
+
+                prependAndFixPerms(postinst, userGroupAdd, LinuxFileMetaData())
+                prependAndFixPerms(postinst, headerScript, LinuxFileMetaData())
+
+                val purgeAdd = Seq(TemplateWriter.generateScript(Native.postrmPurgeTemplateSource, replacements))
+                appendAndFixPerms(postrm, purgeAdd, LinuxFileMetaData())
+                prependAndFixPerms(postrm, headerScript, LinuxFileMetaData())
+            }
+            t
+          },
+        // Setting the packaging strategy
+        packageBin <<= debianNativePackaging
+
+      // Adding package specific implementation settings
+      ) ++ debianNativeSettings ++ debianJDebSettings)
+
+  /* ============================================= */
+  /* ========== Debian Helper Methods ============ */
+  /* ============================================= */
+
+  private[debian] final def copyAndFixPerms(from: File, to: File, perms: LinuxFileMetaData, zipped: Boolean = false): Unit = {
+    if (zipped) {
+      IO.withTemporaryDirectory { dir =>
+        val tmp = dir / from.getName
+        IO.copyFile(from, tmp)
+        val zipped = Archives.gzip(tmp)
+        IO.copyFile(zipped, to, true)
+      }
+    } else IO.copyFile(from, to, true)
+    // If we have a directory, we need to alter the perms.
+    chmod(to, perms.permissions)
+    // TODO - Can we do anything about user/group ownership?
+  }
+
+  private[debian] final def filterAndFixPerms(script: File, replacements: Seq[(String, String)], perms: LinuxFileMetaData): File = {
+    val filtered = TemplateWriter.generateScript(script.toURI.toURL, replacements)
+    IO.delete(script)
+    IO.write(script, filtered)
+    chmod(script, perms.permissions)
+    script
+  }
+
+  private[debian] final def prependAndFixPerms(script: File, lines: Seq[String], perms: LinuxFileMetaData): File = {
+    val old = IO.readLines(script)
+    IO.writeLines(script, lines ++ old, append = false)
+    chmod(script, perms.permissions)
+    script
+  }
+
+  private[debian] final def appendAndFixPerms(script: File, lines: Seq[String], perms: LinuxFileMetaData): File = {
+    IO.writeLines(script, lines, append = true)
+    chmod(script, perms.permissions)
+    script
+  }
+
+  private[debian] final def createFileIfRequired(script: File, perms: LinuxFileMetaData): File = {
+    if (!script.exists()) {
+      script.createNewFile()
+      chmod(script, perms.permissions)
+    }
+    script
+  }
+
+  private[debian] final def validateUserGroupNames(user: String, streams: TaskStreams) {
+    if ((UserNamePattern findFirstIn user).isEmpty) {
+      streams.log.warn("The user or group '" + user + "' may contain invalid characters for Debian based distributions")
+    }
+    if (user.length > 32) {
+      streams.log.warn("The length of '" + user + "' must be not be greater than 32 characters for Debian based distributions.")
+    }
+  }
 
-import Keys._
-import sbt._
-import sbt.Keys.{ target, name, normalizedName, TaskStreams }
-import linux.{ LinuxFileMetaData, LinuxPackageMapping, LinuxSymlink }
-import linux.Keys.{ linuxScriptReplacements, daemonShell }
-import com.typesafe.sbt.packager.Hashing
-import com.typesafe.sbt.packager.archetypes.TemplateWriter
-
-trait DebianPlugin extends Plugin with linux.LinuxPlugin with NativePackaging with JDebPackaging {
-  val Debian = config("debian") extend Linux
-  val UserNamePattern = "^[a-z][-a-z0-9_]*$".r
-
-  import com.typesafe.sbt.packager.universal.Archives
-  import DebianPlugin.Names
-  import linux.LinuxPlugin.Users
-
-  def debianSettings: Seq[Setting[_]] = Seq(
-    /* ==== Debian default settings ==== */
-    debianPriority := "optional",
-    debianSection := "java",
-    debianPackageDependencies := Seq.empty,
-    debianPackageRecommends := Seq.empty,
-    debianSignRole := "builder",
-    target in Debian <<= (target, name in Debian, version in Debian) apply ((t, n, v) => t / (n + "-" + v)),
-    name in Debian <<= (name in Linux),
-    version in Debian <<= (version in Linux),
-    linuxPackageMappings in Debian <<= linuxPackageMappings,
-    packageDescription in Debian <<= packageDescription in Linux,
-    packageSummary in Debian <<= packageSummary in Linux,
-    maintainer in Debian <<= maintainer in Linux,
-
-    /* ==== Debian configuration settings ==== */
-    debianControlScriptsDirectory <<= (sourceDirectory) apply (_ / "debian" / Names.Debian),
-    debianMaintainerScripts := Seq.empty,
-    debianMakePreinstScript := None,
-    debianMakePrermScript := None,
-    debianMakePostinstScript := None,
-    debianMakePostrmScript := None,
-    debianChangelog := None,
-
-    /* ==== Debian maintainer scripts ==== */
-    debianMaintainerScripts <++= (debianMakePrermScript, debianControlScriptsDirectory) map scriptMapping(Names.Prerm),
-    debianMaintainerScripts <++= (debianMakePreinstScript, debianControlScriptsDirectory) map scriptMapping(Names.Preinst),
-    debianMaintainerScripts <++= (debianMakePostinstScript, debianControlScriptsDirectory) map scriptMapping(Names.Postinst),
-    debianMaintainerScripts <++= (debianMakePostrmScript, debianControlScriptsDirectory) map scriptMapping(Names.Postrm)) ++ inConfig(Debian)(
-      /* ==== Debian scoped settings ==== */
-      Seq(
-        packageArchitecture := "all",
-        debianPackageInfo <<=
-          (normalizedName, version, maintainer, packageSummary, packageDescription) apply PackageInfo,
-        debianPackageMetadata <<=
-          (debianPackageInfo,
-            debianPriority, packageArchitecture, debianSection,
-            debianPackageDependencies, debianPackageRecommends) apply PackageMetaData,
-        debianPackageInstallSize <<= linuxPackageMappings map { mappings =>
-          (for {
-            LinuxPackageMapping(files, _, zipped) <- mappings
-            (file, _) <- files
-            if !file.isDirectory && file.exists
-            // TODO - If zipped, heuristically figure out a reduction factor.
-          } yield file.length).sum / 1024
-        },
-        debianControlFile <<= (debianPackageMetadata, debianPackageInstallSize, target) map {
-          (data, size, dir) =>
-            if (data.info.description == null || data.info.description.isEmpty) {
-              sys.error(
-                """packageDescription in Debian cannot be empty. Use
-                 packageDescription in Debian := "My package Description"""")
-            }
-            val cfile = dir / Names.Debian / Names.Control
-            IO.write(cfile, data.makeContent(size), java.nio.charset.Charset.defaultCharset)
-            chmod(cfile, "0644")
-            cfile
-        },
-        debianConffilesFile <<= (linuxPackageMappings, target) map {
-          (mappings, dir) =>
-            val cfile = dir / Names.Debian / Names.Conffiles
-            val conffiles = for {
-              LinuxPackageMapping(files, meta, _) <- mappings
-              if meta.config != "false"
-              (file, name) <- files
-              if file.isFile
-            } yield name
-            IO.writeLines(cfile, conffiles)
-            chmod(cfile, "0644")
-            cfile
-        },
-        debianMD5sumsFile <<= (debianExplodedPackage, target) map {
-          (mappings, dir) =>
-            val md5file = dir / Names.Debian / "md5sums"
-            val md5sums = for {
-              (file, name) <- (dir.*** --- dir x relativeTo(dir))
-              if file.isFile
-              if !(name startsWith Names.Debian)
-              if !(name contains "debian-binary")
-              // TODO - detect symlinks with Java7 (when we can) rather than hackery...
-              if file.getCanonicalPath == file.getAbsolutePath
-              fixedName = if (name startsWith "/") name drop 1 else name
-            } yield Hashing.md5Sum(file) + "  " + fixedName
-            IO.writeLines(md5file, md5sums)
-            chmod(md5file, "0644")
-            md5file
-        },
-        debianExplodedPackage <<= (linuxPackageMappings, debianControlFile, debianMaintainerScripts, debianConffilesFile, debianChangelog, daemonShell in Linux, linuxScriptReplacements, linuxPackageSymlinks, target, streams)
-          map { (mappings, _, maintScripts, _, changelog, shell, replacements, symlinks, t, streams) =>
-
-            // Create files and directories
-            mappings foreach {
-              case LinuxPackageMapping(paths, perms, zipped) =>
-                val (dirs, files) = paths.partition(_._1.isDirectory)
-                dirs map {
-                  case (_, name) => t / name
-                } foreach { targetDir =>
-                  targetDir mkdirs ()
-                  chmod(targetDir, perms.permissions)
-                }
-
-                files map {
-                  case (file, name) => (file, t / name)
-                } foreach {
-                  case (source, target) => copyAndFixPerms(source, target, perms, zipped)
-                }
-            }
-            // Now generate relative symlinks
-            LinuxSymlink.makeSymLinks(symlinks, t, false)
-
-            // Put the maintainer files in `dir / "DEBIAN"` named as specified.
-            // Valid values for the name are preinst,postinst,prerm,postrm
-            for ((file, name) <- maintScripts) {
-              val targetFile = t / Names.Debian / name
-              copyAndFixPerms(file, targetFile, LinuxFileMetaData())
-              filterAndFixPerms(targetFile, replacements, LinuxFileMetaData())
-            }
-
-            // Check for non root user/group and append to postinst / postrm
-            // filter all root mappings, map to (user,group) key, group by, append everything
-            mappings filter {
-              case LinuxPackageMapping(_, LinuxFileMetaData(Users.Root, Users.Root, _, _, _), _) => false
-              case _ => true
-            } map {
-              case LinuxPackageMapping(paths, LinuxFileMetaData(user, group, _, _, _), _) => (user, group) -> paths
-            } groupBy (_._1) foreach {
-              case ((user, group), pathList) =>
-                streams.log info ("Altering postrm/postinst files to add user " + user + " and group " + group)
-                val postinst = createFileIfRequired(t / Names.Debian / Names.Postinst, LinuxFileMetaData())
-                val postrm = createFileIfRequired(t / Names.Debian / Names.Postrm, LinuxFileMetaData())
-                val prerm = createFileIfRequired(t / Names.Debian / Names.Prerm, LinuxFileMetaData())
-                val headerScript = IO.readLinesURL(Native.headerSource)
-
-                val replacements = Seq("group" -> group, "user" -> user, "shell" -> shell)
-
-                prependAndFixPerms(prerm, headerScript, LinuxFileMetaData())
-
-                // remove key, flatten it and then go through each file
-                pathList.map(_._2).flatten foreach {
-                  case (_, target) =>
-                    val pathReplacements = replacements :+ ("path" -> target.toString)
-                    val chownAdd = Seq(TemplateWriter.generateScript(Native.postinstChownTemplateSource, pathReplacements))
-                    prependAndFixPerms(postinst, chownAdd, LinuxFileMetaData())
-                }
-
-                validateUserGroupNames(user, streams)
-                validateUserGroupNames(group, streams)
-
-                val userGroupAdd = Seq(
-                  TemplateWriter.generateScript(Native.postinstGroupaddTemplateSource, replacements),
-                  TemplateWriter.generateScript(Native.postinstUseraddTemplateSource, replacements))
-
-                prependAndFixPerms(postinst, userGroupAdd, LinuxFileMetaData())
-                prependAndFixPerms(postinst, headerScript, LinuxFileMetaData())
-
-                val purgeAdd = Seq(TemplateWriter.generateScript(Native.postrmPurgeTemplateSource, replacements))
-                appendAndFixPerms(postrm, purgeAdd, LinuxFileMetaData())
-                prependAndFixPerms(postrm, headerScript, LinuxFileMetaData())
-            }
-            t
-          },
-        // Setting the packaging strategy
-        packageBin <<= debianNativePackaging
-
-      // Adding package specific implementation settings
-      ) ++ debianNativeSettings ++ debianJDebSettings)
-
-  /* ============================================= */
-  /* ========== Debian Helper Methods ============ */
-  /* ============================================= */
-
-  private[debian] final def copyAndFixPerms(from: File, to: File, perms: LinuxFileMetaData, zipped: Boolean = false): Unit = {
-    if (zipped) {
-      IO.withTemporaryDirectory { dir =>
-        val tmp = dir / from.getName
-        IO.copyFile(from, tmp)
-        val zipped = Archives.gzip(tmp)
-        IO.copyFile(zipped, to, true)
-      }
-    } else IO.copyFile(from, to, true)
-    // If we have a directory, we need to alter the perms.
-    chmod(to, perms.permissions)
-    // TODO - Can we do anything about user/group ownership?
-  }
-
-  private[debian] final def filterAndFixPerms(script: File, replacements: Seq[(String, String)], perms: LinuxFileMetaData): File = {
-    val filtered = TemplateWriter.generateScript(script.toURI.toURL, replacements)
-    IO.delete(script)
-    IO.write(script, filtered)
-    chmod(script, perms.permissions)
-    script
-  }
-
-  private[debian] final def prependAndFixPerms(script: File, lines: Seq[String], perms: LinuxFileMetaData): File = {
-    val old = IO.readLines(script)
-    IO.writeLines(script, lines ++ old, append = false)
-    chmod(script, perms.permissions)
-    script
-  }
-
-  private[debian] final def appendAndFixPerms(script: File, lines: Seq[String], perms: LinuxFileMetaData): File = {
-    IO.writeLines(script, lines, append = true)
-    chmod(script, perms.permissions)
-    script
-  }
-
-  private[debian] final def createFileIfRequired(script: File, perms: LinuxFileMetaData): File = {
-    if (!script.exists()) {
-      script.createNewFile()
-      chmod(script, perms.permissions)
-    }
-    script
-  }
-
-  private[debian] final def validateUserGroupNames(user: String, streams: TaskStreams) {
-    if ((UserNamePattern findFirstIn user).isEmpty) {
-      streams.log.warn("The user or group '" + user + "' may contain invalid characters for Debian based distributions")
-    }
-    if (user.length > 32) {
-      streams.log.warn("The length of '" + user + "' must be not be greater than 32 characters for Debian based distributions.")
-    }
-  }
-
-<<<<<<< HEAD
-  def debianSettings: Seq[Setting[_]] = Seq(
-    debianPriority := "optional",
-    debianSection := "java",
-    debianPackageDependencies := Seq.empty,
-    debianPackageRecommends := Seq.empty,
-    debianSignRole := "builder",
-    target in Debian <<= (target, name in Debian, version in Debian) apply ((t, n, v) => t / (n + "-" + v)),
-    name in Debian <<= (name in Linux),
-    version in Debian <<= (version in Linux),
-    linuxPackageMappings in Debian <<= linuxPackageMappings,
-    packageDescription in Debian <<= packageDescription in Linux,
-    packageSummary in Debian <<= packageSummary in Linux,
-    maintainer in Debian <<= maintainer in Linux,
-
-    debianControlScriptsDirectory <<= (sourceDirectory) apply (_ / "debian" / Names.Debian),
-    debianMaintainerScripts := Seq.empty,
-    debianMakePreinstScript := None,
-    debianMakePrermScript := None,
-    debianMakePostinstScript := None,
-    debianMakePostrmScript := None,
-    debianChangelog := None,
-
-    debianMaintainerScripts <++= (debianMakePrermScript, debianControlScriptsDirectory) map scriptMapping(Names.Prerm),
-    debianMaintainerScripts <++= (debianMakePreinstScript, debianControlScriptsDirectory) map scriptMapping(Names.Preinst),
-    debianMaintainerScripts <++= (debianMakePostinstScript, debianControlScriptsDirectory) map scriptMapping(Names.Postinst),
-    debianMaintainerScripts <++= (debianMakePostrmScript, debianControlScriptsDirectory) map scriptMapping(Names.Postrm)) ++ inConfig(Debian)(Seq(
-      packageArchitecture := "all",
-      normalizedName <<= name apply Project.normalizeModuleID,
-      debianPackageInfo <<=
-        (normalizedName, version, maintainer, packageSummary, packageDescription) apply PackageInfo,
-      debianPackageMetadata <<=
-        (debianPackageInfo,
-          debianPriority, packageArchitecture, debianSection,
-          debianPackageDependencies, debianPackageRecommends) apply PackageMetaData,
-      debianPackageInstallSize <<= linuxPackageMappings map { mappings =>
-        (for {
-          LinuxPackageMapping(files, _, zipped) <- mappings
-          (file, _) <- files
-          if !file.isDirectory && file.exists
-          // TODO - If zipped, heuristically figure out a reduction factor.
-        } yield file.length).sum / 1024
-      },
-      debianControlFile <<= (debianPackageMetadata, debianPackageInstallSize, target) map {
-        (data, size, dir) =>
-          if (data.info.description == null || data.info.description.isEmpty) {
-            sys.error(
-              """packageDescription in Debian cannot be empty. Use
-                 packageDescription in Debian := "My package Description"""")
-          }
-          val cfile = dir / Names.Debian / Names.Control
-          IO.write(cfile, data.makeContent(size), java.nio.charset.Charset.defaultCharset)
-          chmod(cfile, "0644")
-          cfile
-      },
-      debianConffilesFile <<= (linuxPackageMappings, target) map {
-        (mappings, dir) =>
-          val cfile = dir / Names.Debian / Names.Conffiles
-          val conffiles = for {
-            LinuxPackageMapping(files, meta, _) <- mappings
-            if meta.config != "false"
-            (file, name) <- files
-            if file.isFile
-          } yield name
-          IO.writeLines(cfile, conffiles)
-          chmod(cfile, "0644")
-          cfile
-      },
-      debianExplodedPackage <<= (linuxPackageMappings, debianControlFile, debianMaintainerScripts, debianConffilesFile, debianChangelog, daemonShell in Linux, linuxScriptReplacements, linuxPackageSymlinks, target, streams)
-        map { (mappings, _, maintScripts, _, changelog, shell, replacements, symlinks, t, streams) =>
-
-          // Create files and directories
-          mappings foreach {
-            case LinuxPackageMapping(paths, perms, zipped) =>
-              val (dirs, files) = paths.partition(_._1.isDirectory)
-              dirs map {
-                case (_, name) => t / name
-              } foreach { targetDir =>
-                targetDir mkdirs ()
-                chmod(targetDir, perms.permissions)
-              }
-
-              files map {
-                case (file, name) => (file, t / name)
-              } foreach {
-                case (source, target) => copyAndFixPerms(source, target, perms, zipped)
-              }
-          }
-          // Now generate relative symlinks
-          LinuxSymlink.makeSymLinks(symlinks, t, false)
-
-          // Put the maintainer files in `dir / "DEBIAN"` named as specified.
-          // Valid values for the name are preinst,postinst,prerm,postrm
-          for ((file, name) <- maintScripts) {
-            val targetFile = t / Names.Debian / name
-            copyAndFixPerms(file, targetFile, LinuxFileMetaData())
-            filterAndFixPerms(targetFile, replacements, LinuxFileMetaData())
-          }
-
-          // Check for non root user/group and append to postinst / postrm
-          // filter all root mappings, map to (user,group) key, group by, append everything
-          mappings filter {
-            case LinuxPackageMapping(_, LinuxFileMetaData(Users.Root, Users.Root, _, _, _), _) => false
-            case _ => true
-          } map {
-            case LinuxPackageMapping(paths, LinuxFileMetaData(user, group, _, _, _), _) => (user, group) -> paths
-          } groupBy (_._1) foreach {
-            case ((user, group), pathList) =>
-              streams.log info ("Altering postrm/postinst files to add user " + user + " and group " + group)
-              val postinst = createFileIfRequired(t / Names.Debian / Names.Postinst, LinuxFileMetaData())
-              val postrm = createFileIfRequired(t / Names.Debian / Names.Postrm, LinuxFileMetaData())
-              val prerm = createFileIfRequired(t / Names.Debian / Names.Prerm, LinuxFileMetaData())
-              val headerScript = IO.readLinesURL(DebianPlugin.headerSource)
-
-              val replacements = Seq("group" -> group, "user" -> user, "shell" -> shell)
-
-              prependAndFixPerms(prerm, headerScript, LinuxFileMetaData())
-
-              // remove key, flatten it and then go through each file
-              pathList.map(_._2).flatten foreach {
-                case (_, target) =>
-                  val pathReplacements = replacements :+ ("path" -> target.toString)
-                  val chownAdd = Seq(TemplateWriter.generateScript(DebianPlugin.postinstChownTemplateSource, pathReplacements))
-                  prependAndFixPerms(postinst, chownAdd, LinuxFileMetaData())
-              }
-
-              validateUserGroupNames(user, streams)
-              validateUserGroupNames(group, streams)
-
-              val userGroupAdd = Seq(
-                TemplateWriter.generateScript(DebianPlugin.postinstGroupaddTemplateSource, replacements),
-                TemplateWriter.generateScript(DebianPlugin.postinstUseraddTemplateSource, replacements))
-
-              prependAndFixPerms(postinst, userGroupAdd, LinuxFileMetaData())
-              prependAndFixPerms(postinst, headerScript, LinuxFileMetaData())
-
-              val purgeAdd = Seq(TemplateWriter.generateScript(DebianPlugin.postrmPurgeTemplateSource, replacements))
-              appendAndFixPerms(postrm, purgeAdd, LinuxFileMetaData())
-              prependAndFixPerms(postrm, headerScript, LinuxFileMetaData())
-          }
-          t
-        },
-      debianMD5sumsFile <<= (debianExplodedPackage, target) map {
-        (mappings, dir) =>
-          val md5file = dir / Names.Debian / "md5sums"
-          val md5sums = for {
-            (file, name) <- (dir.*** --- dir x relativeTo(dir))
-            if file.isFile
-            if !(name startsWith Names.Debian)
-            if !(name contains "debian-binary")
-            // TODO - detect symlinks with Java7 (when we can) rather than hackery...
-            if file.getCanonicalPath == file.getAbsolutePath
-            fixedName = if (name startsWith "/") name drop 1 else name
-          } yield Hashing.md5Sum(file) + "  " + fixedName
-          IO.writeLines(md5file, md5sums)
-          chmod(md5file, "0644")
-          md5file
-      },
-      packageBin <<= (debianExplodedPackage, debianMD5sumsFile, debianSection, debianPriority, name, version, packageArchitecture, target, streams)
-        map { (pkgdir, _, section, priority, name, version, arch, tdir, s) =>
-          // Make the package.  We put this in fakeroot, so we can build the package with root owning files.
-          val archive = name + "_" + version + "_" + arch + ".deb"
-          Process(Seq("fakeroot", "--", "dpkg-deb", "--build", pkgdir.getAbsolutePath, "../" + archive), Some(tdir)) ! s.log match {
-            case 0 => ()
-            case x => sys.error("Failure packaging debian file.  Exit code: " + x)
-          }
-          tdir / ".." / archive
-        },
-      debianSign <<= (packageBin, debianSignRole, streams) map { (deb, role, s) =>
-        Process(Seq("dpkg-sig", "-s", role, deb.getAbsolutePath), Some(deb.getParentFile())) ! s.log match {
-          case 0 => ()
-          case x => sys.error("Failed to sign debian package! exit code: " + x)
-        }
-        deb
-      },
-      lintian <<= packageBin map { file =>
-        Process(Seq("lintian", "-c", "-v", file.getName), Some(file.getParentFile)).!
-      },
-      genChanges <<= (packageBin, target, debianChangelog, name, version, debianPackageMetadata) map {
-        (pkg, tdir, changelog, name, version, data) =>
-          changelog match {
-            case None => sys.error("Cannot generate .changes file without a changelog")
-            case Some(chlog) => {
-              // dpkg-genchanges needs a debian "source" directory, different from the DEBIAN "binary" directory
-              val debSrc = tdir / "../tmp" / Names.DebianSource
-              debSrc.mkdirs()
-              copyAndFixPerms(chlog, debSrc / Names.Changelog, LinuxFileMetaData("0644"))
-              IO.writeLines(debSrc / Names.Files, List(pkg.getName + " " + data.section + " " + data.priority))
-              // dpkg-genchanges needs a "source" control file, located in a "debian" directory
-              IO.writeLines(debSrc / Names.Control, List(data.makeSourceControl()))
-              val changesFileName = name + "_" + version + "_" + data.architecture + ".changes"
-              val changesFile: File = tdir / ".." / changesFileName
-              try {
-                val changes = Process(Seq("dpkg-genchanges", "-b"), Some(tdir / "../tmp")) !!
-                val allChanges = List(changes)
-                IO.writeLines(changesFile, allChanges)
-              } catch {
-                case e: Exception => sys.error("Failure generating changes file." + e.getStackTraceString)
-              }
-              changesFile
-            }
-          }
-
-      }))
-
-=======
-  private[debian] def scriptMapping(scriptName: String)(script: Option[File], controlDir: File): Seq[(File, String)] = {
-    (script, controlDir) match {
-      // check if user defined script exists
-      case (_, dir) if (dir / scriptName).exists =>
-        Seq(file((dir / scriptName).getAbsolutePath) -> scriptName)
-      // create mappings for generated script
-      case (scr, _) => scr.toSeq.map(_ -> scriptName)
-    }
-  }
->>>>>>> 66273a3b
-}
-
-/**
- * Contains debian specific constants
- */
-object DebianPlugin {
-  object Names {
-    val DebianSource = "debian"
-    val Debian = "DEBIAN"
-
-    //maintainer script names
-    val Postinst = "postinst"
-    val Postrm = "postrm"
-    val Prerm = "prerm"
-    val Preinst = "preinst"
-
-    val Control = "control"
-    val Conffiles = "conffiles"
-
-    val Changelog = "changelog"
-    val Files = "files"
-  }
-}
+  private[debian] def scriptMapping(scriptName: String)(script: Option[File], controlDir: File): Seq[(File, String)] = {
+    (script, controlDir) match {
+      // check if user defined script exists
+      case (_, dir) if (dir / scriptName).exists =>
+        Seq(file((dir / scriptName).getAbsolutePath) -> scriptName)
+      // create mappings for generated script
+      case (scr, _) => scr.toSeq.map(_ -> scriptName)
+    }
+  }
+}
+
+/**
+ * Contains debian specific constants
+ */
+object DebianPlugin {
+  object Names {
+    val DebianSource = "debian"
+    val Debian = "DEBIAN"
+
+    //maintainer script names
+    val Postinst = "postinst"
+    val Postrm = "postrm"
+    val Prerm = "prerm"
+    val Preinst = "preinst"
+
+    val Control = "control"
+    val Conffiles = "conffiles"
+
+    val Changelog = "changelog"
+    val Files = "files"
+  }
+}