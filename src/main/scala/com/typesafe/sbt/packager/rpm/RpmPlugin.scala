--- conflicted
+++ resolved
@@ -50,11 +50,7 @@
       normalizedName <<= name apply Project.normalizeModuleID,
       packageArchitecture := "noarch",
       rpmMetadata <<=
-<<<<<<< HEAD
-        (normalizedName, version, rpmRelease, packageArchitecture, rpmVendor, rpmOs, packageSummary, packageDescription, rpmAutoprov, rpmAutoreq) apply (RpmMetadata.apply),
-=======
-        (name, version, rpmRelease, rpmPrefix, packageArchitecture, rpmVendor, rpmOs, packageSummary, packageDescription, rpmAutoprov, rpmAutoreq) apply RpmMetadata,
->>>>>>> 37c887c0
+        (normalizedName, version, rpmRelease, rpmPrefix, packageArchitecture, rpmVendor, rpmOs, packageSummary, packageDescription, rpmAutoprov, rpmAutoreq) apply RpmMetadata,
       rpmDescription <<=
         (rpmLicense, rpmDistribution, rpmUrl, rpmGroup, rpmPackager, rpmIcon) apply RpmDescription,
       rpmDependencies <<=
