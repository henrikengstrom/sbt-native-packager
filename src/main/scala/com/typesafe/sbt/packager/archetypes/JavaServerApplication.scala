package com.typesafe.sbt
package packager
package archetypes

import Keys._
import sbt._
import sbt.Keys.{ target, mainClass, normalizedName, sourceDirectory, streams }
import SbtNativePackager._
import com.typesafe.sbt.packager.linux.{ LinuxFileMetaData, LinuxPackageMapping, LinuxSymlink, LinuxPlugin }
import com.typesafe.sbt.packager.debian.DebianPlugin
import com.typesafe.sbt.packager.rpm.RpmPlugin

/**
 * This class contains the default settings for creating and deploying an archetypical Java application.
 *  A Java application archetype is defined as a project that has a main method and is run by placing
 *  all of its JAR files on the classpath and calling that main method.
 *
 *  This doesn't create the best of distributions, but it can simplify the distribution of code.
 *
 *  **NOTE:  EXPERIMENTAL**   This currently only supports debian upstart scripts.
 */
object JavaServerAppPackaging {
  import ServerLoader._
  import LinuxPlugin.Users

  def settings: Seq[Setting[_]] = JavaAppPackaging.settings ++ linuxSettings ++ debianSettings ++ rpmSettings
  protected def etcDefaultTemplateSource: java.net.URL = getClass.getResource("etc-default-template")

  private[this] def makeStartScriptReplacements(
    requiredStartFacilities: String,
    requiredStopFacilities: String,
    startRunlevels: String,
    stopRunlevels: String,
    loader: ServerLoader): Seq[(String, String)] = {
    loader match {
      case SystemV =>
        Seq("start_runlevels" -> startRunlevels,
          "stop_runlevels" -> stopRunlevels,
          "start_facilities" -> requiredStartFacilities,
          "stop_facilities" -> requiredStopFacilities)
      case Upstart =>
        Seq("start_runlevels" -> startRunlevels,
          "stop_runlevels" -> stopRunlevels,
          "start_facilities" -> requiredStartFacilities,
          "stop_facilities" -> requiredStopFacilities)
      case Systemd =>
        Seq("start_facilities" -> requiredStartFacilities)
    }
  }

  private[this] def defaultFacilities(loader: ServerLoader): String = {
    loader match {
      case SystemV => "$remote_fs $syslog"
      case Upstart => "[networking]"
      case Systemd => "network.target"
    }
  }

  private[this] def defaultStartRunlevels(loader: ServerLoader): String = {
    loader match {
      case SystemV => "2 3 4 5"
      case Upstart => "[2345]"
      case Systemd => ""
    }
  }

  private[this] def defaultStopRunlevels(loader: ServerLoader): String = {
    loader match {
      case SystemV => "0 1 6"
      case Upstart => "[016]"
      case Systemd => ""
    }
  }

  private[this] def getStartScriptLocation(loader: ServerLoader): String = {
    loader match {
      case Upstart => "/etc/init/"
      case SystemV => "/etc/init.d/"
      case Systemd => "/usr/lib/systemd/system/"
    }
  }

  /**
   * general settings which apply to all linux server archetypes
   *
   * - script replacements
   * - logging directory
   * - config directory
   */
  def linuxSettings: Seq[Setting[_]] = Seq(
    // === logging directory mapping ===
    linuxPackageMappings <+= (normalizedName in Linux, defaultLinuxLogsLocation, daemonUser in Linux, daemonGroup in Linux) map {
      (name, logsDir, user, group) => packageTemplateMapping(logsDir + "/" + name)() withUser user withGroup group withPerms "755"
    },
    linuxPackageSymlinks <+= (normalizedName in Linux, defaultLinuxInstallLocation, defaultLinuxLogsLocation) map {
      (name, install, logsDir) => LinuxSymlink(install + "/" + name + "/logs", logsDir + "/" + name)
    },
    // === etc config mapping ===
    bashScriptConfigLocation <<= (normalizedName in Linux) map (name => Some("/etc/default/" + name)),
    linuxEtcDefaultTemplate <<= sourceDirectory map { dir =>
      val overrideScript = dir / "templates" / "etc-default"
      if (overrideScript.exists) overrideScript.toURI.toURL
      else etcDefaultTemplateSource
    },
    makeEtcDefault <<= (normalizedName in Linux, target in Universal, linuxEtcDefaultTemplate, linuxScriptReplacements)
      map makeEtcDefaultScript,
    linuxPackageMappings <++= (makeEtcDefault, normalizedName) map { (conf, name) =>
      conf.map(c => LinuxPackageMapping(Seq(c -> ("/etc/default/" + name)),
        LinuxFileMetaData(Users.Root, Users.Root)).withConfig()).toSeq
    },

    // === /var/run/app pid folder ===
    linuxPackageMappings <+= (normalizedName in Linux, daemonUser in Linux, daemonGroup in Linux) map { (name, user, group) =>
      packageTemplateMapping("/var/run/" + name)() withUser user withGroup group withPerms "755"
    })

  def debianSettings: Seq[Setting[_]] = {
    import DebianPlugin.Names.{ Preinst, Postinst, Prerm, Postrm }
    Seq(
      serverLoading in Debian := Upstart,
      startRunlevels in Debian <<= (serverLoading in Debian) apply defaultStartRunlevels,
      stopRunlevels in Debian <<= (serverLoading in Debian) apply defaultStopRunlevels,
      requiredStartFacilities in Debian <<= (serverLoading in Debian) apply defaultFacilities,
      requiredStopFacilities in Debian <<= (serverLoading in Debian) apply defaultFacilities,
      linuxJavaAppStartScriptBuilder in Debian := JavaAppStartScript.Debian,
      // === Startscript creation ===
      linuxScriptReplacements in Debian <++= (requiredStartFacilities in Debian, requiredStopFacilities in Debian, startRunlevels in Debian, stopRunlevels in Debian, serverLoading in Debian) apply
        makeStartScriptReplacements,
      linuxStartScriptTemplate in Debian <<= (serverLoading in Debian, sourceDirectory, linuxJavaAppStartScriptBuilder in Debian) map {
        (loader, dir, builder) => builder.defaultStartScriptTemplate(loader, dir / "templates" / "start")
      },
      defaultLinuxStartScriptLocation in Debian <<= (serverLoading in Debian) apply getStartScriptLocation,
      linuxMakeStartScript in Debian <<= (target in Universal, serverLoading in Debian, linuxScriptReplacements in Debian, linuxStartScriptTemplate in Debian, linuxJavaAppStartScriptBuilder in Debian)
        map { (tmpDir, loader, replacements, template, builder) =>
          makeMaintainerScript(builder.startScript, Some(template))(tmpDir, loader, replacements, builder)
        },
<<<<<<< HEAD
      linuxPackageMappings in Debian <++= (normalizedName in Linux, linuxMakeStartScript in Debian, serverLoading in Debian) map startScriptMapping,
=======
      linuxPackageMappings in Debian <++= (normalizedName, linuxMakeStartScript in Debian, serverLoading in Debian, defaultLinuxStartScriptLocation in Debian) map startScriptMapping,
>>>>>>> 37c887c0

      // === Maintainer scripts === 
      debianMakePreinstScript <<= (target in Universal, serverLoading in Debian, linuxScriptReplacements, linuxJavaAppStartScriptBuilder in Debian) map makeMaintainerScript(Preinst),
      debianMakePostinstScript <<= (target in Universal, serverLoading in Debian, linuxScriptReplacements, linuxJavaAppStartScriptBuilder in Debian) map makeMaintainerScript(Postinst),
      debianMakePrermScript <<= (target in Universal, serverLoading in Debian, linuxScriptReplacements, linuxJavaAppStartScriptBuilder in Debian) map makeMaintainerScript(Prerm),
      debianMakePostrmScript <<= (target in Universal, serverLoading in Debian, linuxScriptReplacements, linuxJavaAppStartScriptBuilder in Debian) map makeMaintainerScript(Postrm))
  }

  def rpmSettings: Seq[Setting[_]] = {
    import RpmPlugin.Names.{ Pre, Post, Preun, Postun }
    Seq(
      serverLoading in Rpm := SystemV,
      startRunlevels in Rpm <<= (serverLoading in Rpm) apply defaultStartRunlevels,
      stopRunlevels in Rpm <<= (serverLoading in Rpm) apply defaultStopRunlevels,
      requiredStartFacilities in Rpm <<= (serverLoading in Rpm) apply defaultFacilities,
      requiredStopFacilities in Rpm <<= (serverLoading in Rpm) apply defaultFacilities,
      linuxJavaAppStartScriptBuilder in Rpm := JavaAppStartScript.Rpm,
      linuxScriptReplacements in Rpm <++= (requiredStartFacilities in Rpm, requiredStopFacilities in Rpm, startRunlevels in Rpm, stopRunlevels in Rpm, serverLoading in Rpm) apply
        makeStartScriptReplacements,
      // === Startscript creation ===
      linuxStartScriptTemplate in Rpm <<= (serverLoading in Rpm, sourceDirectory, linuxJavaAppStartScriptBuilder in Rpm) map {
        (loader, dir, builder) =>
          builder.defaultStartScriptTemplate(loader, dir / "templates" / "start")
      },
      linuxMakeStartScript in Rpm <<= (target in Universal, serverLoading in Rpm, linuxScriptReplacements in Rpm, linuxStartScriptTemplate in Rpm, linuxJavaAppStartScriptBuilder in Rpm)
        map { (tmpDir, loader, replacements, template, builder) =>
          makeMaintainerScript(builder.startScript, Some(template))(tmpDir, loader, replacements, builder)
        },
<<<<<<< HEAD
      linuxPackageMappings in Rpm <++= (normalizedName in Linux, linuxMakeStartScript in Rpm, serverLoading in Rpm) map startScriptMapping,
=======
      defaultLinuxStartScriptLocation in Rpm <<= (serverLoading in Rpm) apply getStartScriptLocation,
      linuxPackageMappings in Rpm <++= (normalizedName, linuxMakeStartScript in Rpm, serverLoading in Rpm, defaultLinuxStartScriptLocation in Rpm) map startScriptMapping,
>>>>>>> 37c887c0

      // == Maintainer scripts ===
      // TODO this is very basic - align debian and rpm plugin
      rpmPre <<= (rpmScriptsDirectory, rpmPre, linuxScriptReplacements, serverLoading in Rpm, linuxJavaAppStartScriptBuilder in Rpm) apply {
        (dir, pre, replacements, loader, builder) =>
          Some(pre.map(_ + "\n").getOrElse("") + rpmScriptletContent(dir, Pre, loader, replacements, builder))
      },
      rpmPost <<= (rpmScriptsDirectory, rpmPost, linuxScriptReplacements, serverLoading in Rpm, linuxJavaAppStartScriptBuilder in Rpm) apply {
        (dir, post, replacements, loader, builder) =>
          Some(post.map(_ + "\n").getOrElse("") + rpmScriptletContent(dir, Post, loader, replacements, builder))
      },
      rpmPostun <<= (rpmScriptsDirectory, rpmPostun, linuxScriptReplacements, serverLoading in Rpm, linuxJavaAppStartScriptBuilder in Rpm) apply {
        (dir, postun, replacements, loader, builder) =>
          Some(postun.map(_ + "\n").getOrElse("") + rpmScriptletContent(dir, Postun, loader, replacements, builder))
      },
      rpmPreun <<= (rpmScriptsDirectory, rpmPreun, linuxScriptReplacements, serverLoading in Rpm, linuxJavaAppStartScriptBuilder in Rpm) apply {
        (dir, preun, replacements, loader, builder) =>
          Some(preun.map(_ + "\n").getOrElse("") + rpmScriptletContent(dir, Preun, loader, replacements, builder))
      }
    )
  }

  /* ==========================================  */
  /* ============ Helper Methods ==============  */
  /* ==========================================  */

  protected def startScriptMapping(name: String, script: Option[File], loader: ServerLoader, scriptDir: String): Seq[LinuxPackageMapping] = {
    val (path, permissions) = loader match {
      case Upstart => ("/etc/init/" + name + ".conf", "0644")
      case SystemV => ("/etc/init.d/" + name, "0755")
      case Systemd => ("/usr/lib/systemd/system/" + name + ".service", "0644")
    }
    for {
      s <- script.toSeq
    } yield LinuxPackageMapping(Seq(s -> path), LinuxFileMetaData(Users.Root, Users.Root, permissions, "true"))
  }

  protected def makeMaintainerScript(scriptName: String, template: Option[URL] = None)(
    tmpDir: File, loader: ServerLoader, replacements: Seq[(String, String)], builder: JavaAppStartScriptBuilder): Option[File] = {
    builder.generateTemplate(scriptName, loader, replacements, template) map { scriptBits =>
      val script = tmpDir / "tmp" / "bin" / (builder.name + scriptName)
      IO.write(script, scriptBits)
      script
    }
  }

  protected def makeEtcDefaultScript(name: String, tmpDir: File, source: java.net.URL, replacements: Seq[(String, String)]): Option[File] = {
    val scriptBits = TemplateWriter.generateScript(source, replacements)
    val script = tmpDir / "tmp" / "etc" / "default" / name
    IO.write(script, scriptBits)
    Some(script)
  }

  protected def rpmScriptletContent(dir: File, script: String,
    loader: ServerLoader, replacements: Seq[(String, String)], builder: JavaAppStartScriptBuilder): String = {
    val file = (dir / script)
    val template = if (file exists) Some(file.toURI.toURL) else None
    builder.generateTemplate(script, loader, replacements, template).getOrElse(sys.error("Could generate content for script: " + script))
  }
}<|MERGE_RESOLUTION|>--- conflicted
+++ resolved
@@ -134,11 +134,7 @@
         map { (tmpDir, loader, replacements, template, builder) =>
           makeMaintainerScript(builder.startScript, Some(template))(tmpDir, loader, replacements, builder)
         },
-<<<<<<< HEAD
-      linuxPackageMappings in Debian <++= (normalizedName in Linux, linuxMakeStartScript in Debian, serverLoading in Debian) map startScriptMapping,
-=======
-      linuxPackageMappings in Debian <++= (normalizedName, linuxMakeStartScript in Debian, serverLoading in Debian, defaultLinuxStartScriptLocation in Debian) map startScriptMapping,
->>>>>>> 37c887c0
+      linuxPackageMappings in Debian <++= (normalizedName in Linux, linuxMakeStartScript in Debian, serverLoading in Debian, defaultLinuxStartScriptLocation in Debian) map startScriptMapping,
 
       // === Maintainer scripts === 
       debianMakePreinstScript <<= (target in Universal, serverLoading in Debian, linuxScriptReplacements, linuxJavaAppStartScriptBuilder in Debian) map makeMaintainerScript(Preinst),
@@ -167,12 +163,8 @@
         map { (tmpDir, loader, replacements, template, builder) =>
           makeMaintainerScript(builder.startScript, Some(template))(tmpDir, loader, replacements, builder)
         },
-<<<<<<< HEAD
-      linuxPackageMappings in Rpm <++= (normalizedName in Linux, linuxMakeStartScript in Rpm, serverLoading in Rpm) map startScriptMapping,
-=======
       defaultLinuxStartScriptLocation in Rpm <<= (serverLoading in Rpm) apply getStartScriptLocation,
-      linuxPackageMappings in Rpm <++= (normalizedName, linuxMakeStartScript in Rpm, serverLoading in Rpm, defaultLinuxStartScriptLocation in Rpm) map startScriptMapping,
->>>>>>> 37c887c0
+      linuxPackageMappings in Rpm <++= (normalizedName in Linux, linuxMakeStartScript in Rpm, serverLoading in Rpm, defaultLinuxStartScriptLocation in Rpm) map startScriptMapping,
 
       // == Maintainer scripts ===
       // TODO this is very basic - align debian and rpm plugin
